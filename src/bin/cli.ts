--- conflicted
+++ resolved
@@ -141,11 +141,7 @@
         }).option('V', {
             alias: aliasesMap.DISABLE_VIEWS,
             boolean: true,
-<<<<<<< HEAD
-            describe: `Disable views generation.`,
-=======
             describe: `Disable views generation. Available for: MySQL and MariaDB.`,
->>>>>>> 20721c65
         })
 
     validateArgs(argv);
