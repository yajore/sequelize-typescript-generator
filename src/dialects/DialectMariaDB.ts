import { QueryTypes, AbstractDataTypeConstructor, IndexMethod } from 'sequelize';
import { Sequelize, DataType } from 'sequelize-typescript';
import { IConfig } from '../config';
import { IColumnMetadata, Dialect, IIndexMetadata, ITable } from './Dialect';
import { generatePrecisionSignature, warnUnknownMappingForDataType } from './utils';

interface ITableRow {
    table_name: string;
    table_comment?: string;
}

interface IColumnMetadataMariaDB {
    TABLE_CATALOG: string;
    TABLE_SCHEMA: string;
    TABLE_NAME: string;
    COLUMN_NAME: string;
    ORDINAL_POSITION?: number;
    COLUMN_DEFAULT?: string;
    IS_NULLABLE: string;
    DATA_TYPE: string;
    CHARACTER_MAXIMUM_LENGTH: number;
    CHARACTER_OCTET_LENGTH?: string;
    NUMERIC_PRECISION?: number;
    NUMERIC_SCALE?: number;
    DATETIME_PRECISION?: string;
    CHARACTER_SET_NAME?: string;
    COLLATION_NAME?: string;
    COLUMN_TYPE: string;
    COLUMN_KEY: string;
    EXTRA: string;
    PRIVILEGES: string;
    COLUMN_COMMENT: string;
    TABLE_COMMENT: string;
    GENERATION_EXPRESSION: string;
}

interface IIndexMetadataMariaDB {
    INDEX_NAME: string; // The name of the index. If the index is the primary key, the name is always PRIMARY.
    NON_UNIQUE: number | null; // 0 if the index cannot contain duplicates, 1 if it can
    INDEX_SCHEMA: string | null; // The name of the schema (database) to which the index belongs.
    SEQ_IN_INDEX: number | null; // The column sequence number in the index, starting with 1.
    COLLATION: string | null; // How the column is sorted in the index. This can have values A (ascending), D (descending), or NULL (not sorted).
    CARDINALITY: number | null; // An estimate of the number of unique values in the index.
    SUB_PART: string | null; // The index prefix. That is, the number of indexed characters if the column is only partly indexed, NULL if the entire column is indexed.
    PACKED: string | null;// Indicates how the key is packed. NULL if it is not.
    NULLABLE: string | null; // Contains YES if the column may contain NULL values and '' if not.
    INDEX_TYPE: IndexMethod | null; // The index method used (BTREE, FULLTEXT, HASH, RTREE).
    COMMENT: string | null;
    INDEX_COMMENT: string | null;
}

const sequelizeDataTypesMap: { [key: string]: AbstractDataTypeConstructor } = {
    bigint: DataType.BIGINT,
    int: DataType.INTEGER,
    smallint: DataType.SMALLINT,
    mediumint: DataType.MEDIUMINT,
    tinyint: DataType.TINYINT,
    decimal: DataType.DECIMAL,
    float: DataType.FLOAT,
    double: DataType.DOUBLE,
    bit: DataType.INTEGER,
    varchar: DataType.STRING,
    char: DataType.CHAR,
    text: DataType.STRING,
    tinytext: DataType.STRING,
    mediumtext: DataType.STRING,
    longtext: DataType.STRING,
    date: DataType.DATEONLY,
    datetime: DataType.DATE,
    time: DataType.TIME,
    timestamp: DataType.DATE,
    year: DataType.INTEGER,
    enum: DataType.ENUM,
    set: DataType.STRING,
    binary: DataType.BLOB,
    blob: DataType.BLOB,
    tinyblob: DataType.BLOB,
    mediumblob: DataType.BLOB,
    longblob: DataType.BLOB,
    point: DataType.GEOMETRY,
    multipoint: DataType.GEOMETRY,
    linestring: DataType.GEOMETRY,
    multilinestring: DataType.GEOMETRY,
    polygon: DataType.GEOMETRY,
    multipolygon: DataType.GEOMETRY,
    geometry: DataType.GEOMETRY,
    geometrycollection: DataType.GEOMETRY,
    json: DataType.JSON,
};

const jsDataTypesMap: { [key: string]: string } = {
    bigint: 'object',
    smallint: 'number',
    mediumint: 'number',
    tinyint: 'number',
    decimal: 'number',
    float: 'number',
    double: 'number',
    int: 'number',
    bit: 'number',
    varchar: 'string',
    char: 'string',
    mediumtext: 'string',
    tinytext: 'string',
    longtext: 'string',
    text: 'string',
    date: 'string',
    time: 'string',
    datetime: 'Date',
    timestamp: 'Date',
    year: 'number',
    enum: 'string',
    set: 'Array<string>',
    binary: 'Uint8Array',
    blob: 'Uint8Array',
    tinyblob: 'Uint8Array',
    mediumblob: 'Uint8Array',
    longblob: 'Uint8Array',
    point: 'object',
    multipoint: 'object',
    linestring: 'object',
    multilinestring: 'object',
    polygon: 'object',
    multipolygon: 'object',
    geometry: 'object',
    geometrycollection: 'object',
    json: 'string',
};

const defaultValuesMap: { [key: string]: string } = {
    'uuid()': 'DataType.UUIDV4',
    'CURRENT_TIMESTAMP': 'DataType.NOW',
};

/**
 * Dialect for MariaDB
 * @class DialectMariaDB
 */
export class DialectMariaDB extends Dialect {

    constructor() {
        super('mariadb');
    }

    /**
     * Map database data type to sequelize data type
     * @param {string} dbType
     * @returns {string}
     */
    public mapDbTypeToSequelize(dbType: string): AbstractDataTypeConstructor {
        return sequelizeDataTypesMap[dbType];
    }

    /**
     * Map database data type to javascript data type
     * @param {string} dbType
     * @returns {string
     */
    public mapDbTypeToJs(dbType: string): string {
        return jsDataTypesMap[dbType];
    }

    /**
     * Map database default values to Sequelize type (e.g. uuid() => DataType.UUIDV4).
     * @param {string} v
     * @returns {string}
     */
    public mapDefaultValueToSequelize(v: string): string {
        return defaultValuesMap.hasOwnProperty(v) ? defaultValuesMap[v] : v;
    }

    /**
     * Fetch table names for the provided database/schema
     * @param {Sequelize} connection
     * @param {IConfig} config
     * @returns {Promise<string[]>}
     */
    protected async fetchTables(
        connection: Sequelize,
        config: IConfig
    ): Promise<ITable[]> {
        const query = `
            SELECT
                table_name      AS table_name, 
                table_comment   AS table_comment  
            FROM information_schema.tables
            WHERE table_schema = '${config.connection.database}'
<<<<<<< HEAD
            ${config.metadata?.noViews ? 'AND table_type <> \'VIEW\'' : ''};
=======
                ${config.metadata?.noViews ? 'AND table_type <> \'VIEW\'' : ''};
>>>>>>> 20721c65
        `;

        const tables: ITable[] = (await connection.query(
            query,
            {
                type: QueryTypes.SELECT,
                raw: true,
            }
        ) as ITableRow[]).map(({ table_name, table_comment }) => {
            const t: ITable = {
                name: table_name,
                comment: table_comment ?? undefined,
            };

            return t;
        });

        return tables;
    }

    /**
     * Fetch columns metadata for the provided schema and table
     * @param {Sequelize} connection
     * @param {IConfig} config
     * @param {string} table
     * @returns {Promise<IColumnMetadata[]>}
     */
    protected async fetchColumnsMetadata(
        connection: Sequelize,
        config: IConfig,
        table: string
    ): Promise<IColumnMetadata[]> {
        const columnsMetadata: IColumnMetadata[] = [];

        const query = `
            SELECT 
                c.ORDINAL_POSITION,
                c.TABLE_SCHEMA,
                c.TABLE_NAME,
                c.COLUMN_NAME,
                c.DATA_TYPE,
                c.COLUMN_TYPE,
                c.CHARACTER_MAXIMUM_LENGTH,
                c.NUMERIC_PRECISION,
                c.NUMERIC_SCALE,
                c.DATETIME_PRECISION,                                             
                c.IS_NULLABLE,
                c.COLUMN_KEY,
                c.EXTRA,
                c.COLUMN_COMMENT,
                t.TABLE_COMMENT                        
            FROM information_schema.columns c
            INNER JOIN information_schema.tables t
                ON c.TABLE_SCHEMA = t.TABLE_SCHEMA AND c.TABLE_NAME = t.TABLE_NAME                    
            WHERE c.TABLE_SCHEMA='${config.connection.database}' AND c.TABLE_NAME = '${table}'
            ORDER BY c.ORDINAL_POSITION;            
        `;

        const columns = await connection.query(
            query,
            {
                type: QueryTypes.SELECT,
                raw: true,
            }
        ) as IColumnMetadataMariaDB[];

        for (const column of columns) {
            // Unknown data type
            if (!this.mapDbTypeToSequelize(column.DATA_TYPE)) {
                warnUnknownMappingForDataType(column.DATA_TYPE);
            }

            const columnMetadata: IColumnMetadata = {
                name: column.COLUMN_NAME,
                originName: column.COLUMN_NAME,
                type: column.DATA_TYPE,
                typeExt: column.COLUMN_TYPE,
                ...this.mapDbTypeToSequelize(column.DATA_TYPE) && { dataType: 'DataType.' +
                        this.mapDbTypeToSequelize(column.DATA_TYPE).key
                            .split(' ')[0], // avoids 'DOUBLE PRECISION' key to include PRECISION in the mapping
                },
                allowNull: column.IS_NULLABLE === 'YES',
                primaryKey: column.COLUMN_KEY === 'PRI',
                autoIncrement: column.EXTRA === 'auto_increment',
                indices: [],
                comment: column.COLUMN_COMMENT,
            };

            // Additional data type informations
            switch (column.DATA_TYPE) {
                case 'decimal':
                case 'numeric':
                case 'float':
                case 'double':
                    columnMetadata.dataType +=
                        generatePrecisionSignature(column.NUMERIC_PRECISION, column.NUMERIC_SCALE);
                    break;

                case 'datetime':
                case 'timestamp':
                    columnMetadata.dataType += generatePrecisionSignature(column.DATETIME_PRECISION);
                    break;

                case 'char':
                case 'varchar':
                    columnMetadata.dataType += generatePrecisionSignature(column.CHARACTER_MAXIMUM_LENGTH);
                    break;
            }

            // ENUM: add values to data type -> DataType.ENUM('v1', 'v2')
            if (column.DATA_TYPE === 'enum') {
                columnMetadata.dataType += columnMetadata.typeExt.match(/\(.*\)/)![0];
            }

            columnsMetadata.push(columnMetadata);
        }

        return columnsMetadata;
    }

    /**
     * Fetch index metadata for the provided table and column
     * @param {Sequelize} connection
     * @param {IConfig} config
     * @param {string} table
     * @param {string} column
     * @returns {Promise<IIndexMetadata[]>}
     */
    protected async fetchColumnIndexMetadata(
        connection: Sequelize,
        config: IConfig,
        table: string,
        column: string
    ): Promise<IIndexMetadata[]> {
        const indicesMetadata: IIndexMetadata[] = [];

        const query = `
            SELECT *                
            FROM information_schema.statistics s
            WHERE TABLE_SCHEMA = '${config.connection.database}' AND TABLE_NAME = '${table}' 
                AND COLUMN_NAME = '${column}';
        `;

        const indices = await connection.query(
            query,
            {
                type: QueryTypes.SELECT,
                raw: true,
            }
        ) as IIndexMetadataMariaDB[];

        for (const index of indices) {
            indicesMetadata.push({
                name: index.INDEX_NAME!,
                using: index.INDEX_TYPE!,
                collation: index.COLLATION,
                seq: index.SEQ_IN_INDEX!,
                unique: index.NON_UNIQUE === 0,
            });
        }

        return indicesMetadata;
    }
}<|MERGE_RESOLUTION|>--- conflicted
+++ resolved
@@ -185,11 +185,7 @@
                 table_comment   AS table_comment  
             FROM information_schema.tables
             WHERE table_schema = '${config.connection.database}'
-<<<<<<< HEAD
-            ${config.metadata?.noViews ? 'AND table_type <> \'VIEW\'' : ''};
-=======
                 ${config.metadata?.noViews ? 'AND table_type <> \'VIEW\'' : ''};
->>>>>>> 20721c65
         `;
 
         const tables: ITable[] = (await connection.query(
